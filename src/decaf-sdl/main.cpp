--- conflicted
+++ resolved
@@ -59,20 +59,7 @@
       .add_option("sound",
                   description { "Enable sound output." })
       .add_option("dx12",
-<<<<<<< HEAD
-                  description { "Use DirectX 12 backend." })
-      .add_option("content-path",
-                  description { "Sets which path to mount to /vol/content, only set for standalone rpx files." },
-                  value<std::string> {})
-      .add_option("resources-path",
-                  description { "Path to Decaf resource files." },
-                  value<std::string> {})
-      .add_option("time-scale",
-                  description { "Time scale factor for emulated clock." },
-                  default_value<double> { 1.0 });
-=======
                   description { "Use DirectX 12 backend." });
->>>>>>> f0ae3f40
 
    auto input_options = parser.add_option_group("Input Options")
       .add_option("vpad0",
@@ -180,71 +167,8 @@
        config::display::stretch = true;
    }
 
-<<<<<<< HEAD
-   if (options.has("region")) {
-      auto region = options.get<std::string>("region");
-
-      if (region.compare("JAP") == 0) {
-         decaf::config::system::region = coreinit::SCIRegion::JAP;
-      } else if (region.compare("USA") == 0) {
-         decaf::config::system::region = coreinit::SCIRegion::USA;
-      } else if (region.compare("EUR") == 0) {
-         decaf::config::system::region = coreinit::SCIRegion::EUR;
-      } else {
-         decaf_abort(fmt::format("Invalid region {}", region));
-      }
-   }
-
-   if (options.has("mlc-path")) {
-      decaf::config::system::mlc_path = options.get<std::string>("mlc-path");
-   }
-
-   if (options.has("sdcard-path")) {
-      decaf::config::system::sdcard_path = options.get<std::string>("sdcard-path");
-   }
-
-   if (options.has("content-path")) {
-      decaf::config::system::content_path = options.get<std::string>("content-path");
-   }
-
-   if (options.has("resources-path")) {
-      decaf::config::system::resources_path = options.get<std::string>("resources-path");
-   }
-
-   if (options.has("time-scale")) {
-      decaf::config::system::time_scale = options.get<double>("time-scale");
-   }
-
-   auto gamePath = options.get<std::string>("game directory");
-   auto logFile = config::log::directory + "/" + getPathBasename(gamePath);
-   auto logLevel = spdlog::level::info;
-   std::vector<spdlog::sink_ptr> sinks;
-
-   if (config::log::to_stdout) {
-      sinks.push_back(spdlog::sinks::stdout_sink_st::instance());
-   }
-
-   if (config::log::to_file) {
-      sinks.push_back(std::make_shared<spdlog::sinks::daily_file_sink_st>(logFile, "txt", 23, 59));
-   }
-
-   if (decaf::config::log::async) {
-      spdlog::set_async_mode(1024);
-   } else {
-      spdlog::set_sync_mode();
-   }
-
-   for (int i = spdlog::level::trace; i <= spdlog::level::off; i++) {
-      auto level = static_cast<spdlog::level::level_enum>(i);
-
-      if (spdlog::level::to_str(level) == config::log::level) {
-         logLevel = level;
-         break;
-      }
-=======
    if (options.has("force-sync")) {
       config::display::force_sync = true;
->>>>>>> f0ae3f40
    }
 
    // Initialise libdecaf logger
